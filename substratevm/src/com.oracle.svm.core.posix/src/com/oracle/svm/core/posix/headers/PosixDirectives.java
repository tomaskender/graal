--- conflicted
+++ resolved
@@ -81,11 +81,8 @@
     private static final String[] darwinLibs = new String[]{
                     "<CoreFoundation/CoreFoundation.h>",
                     "<sys/event.h>",
-<<<<<<< HEAD
                     "<mach/mach.h>",
-=======
                     "<sys/ucontext.h>",
->>>>>>> 5ff01c02
                     "<mach/mach_time.h>",
                     "<mach-o/dyld.h>",
                     "<netinet6/in6_var.h>",
