/*
 * Copyright (c) 2017, 2022, Oracle and/or its affiliates. All rights reserved.
 * DO NOT ALTER OR REMOVE COPYRIGHT NOTICES OR THIS FILE HEADER.
 *
 * This code is free software; you can redistribute it and/or modify it
 * under the terms of the GNU General Public License version 2 only, as
 * published by the Free Software Foundation.  Oracle designates this
 * particular file as subject to the "Classpath" exception as provided
 * by Oracle in the LICENSE file that accompanied this code.
 *
 * This code is distributed in the hope that it will be useful, but WITHOUT
 * ANY WARRANTY; without even the implied warranty of MERCHANTABILITY or
 * FITNESS FOR A PARTICULAR PURPOSE.  See the GNU General Public License
 * version 2 for more details (a copy is included in the LICENSE file that
 * accompanied this code).
 *
 * You should have received a copy of the GNU General Public License version
 * 2 along with this work; if not, write to the Free Software Foundation,
 * Inc., 51 Franklin St, Fifth Floor, Boston, MA 02110-1301 USA.
 *
 * Please contact Oracle, 500 Oracle Parkway, Redwood Shores, CA 94065 USA
 * or visit www.oracle.com if you need additional information or have any
 * questions.
 */
package com.oracle.svm.graal.hotspot.libgraal;

import static com.oracle.svm.graal.hotspot.libgraal.LibGraalEntryPoints.RuntimeStubInfo.Util.newCodeInfo;
import static com.oracle.svm.graal.hotspot.libgraal.LibGraalEntryPoints.RuntimeStubInfo.Util.newRuntimeStubInfo;
import static jdk.vm.ci.hotspot.HotSpotJVMCIRuntime.runtime;

import java.io.BufferedReader;
import java.io.IOException;
import java.io.InputStreamReader;
import java.lang.annotation.Annotation;
import java.lang.reflect.Array;
import java.lang.reflect.Constructor;
import java.lang.reflect.Field;
import java.lang.reflect.Modifier;
import java.nio.file.Files;
import java.nio.file.Path;
import java.nio.file.Paths;
import java.util.ArrayDeque;
import java.util.Arrays;
import java.util.Collections;
import java.util.Deque;
import java.util.HashMap;
import java.util.LinkedHashMap;
import java.util.List;
import java.util.Map;
import java.util.SortedSet;
import java.util.TreeSet;
import java.util.function.BooleanSupplier;
import java.util.stream.Collectors;

import org.graalvm.collections.EconomicMap;
import org.graalvm.compiler.code.DisassemblerProvider;
import org.graalvm.compiler.core.GraalServiceThread;
import org.graalvm.compiler.core.common.spi.ForeignCallSignature;
import org.graalvm.compiler.core.target.Backend;
import org.graalvm.compiler.debug.DebugContext;
import org.graalvm.compiler.debug.GraalError;
import org.graalvm.compiler.graph.Node;
import org.graalvm.compiler.graph.NodeClass;
import org.graalvm.compiler.hotspot.EncodedSnippets;
import org.graalvm.compiler.hotspot.HotSpotBackend;
import org.graalvm.compiler.hotspot.HotSpotCodeCacheListener;
import org.graalvm.compiler.hotspot.HotSpotForeignCallLinkageImpl;
import org.graalvm.compiler.hotspot.HotSpotForeignCallLinkageImpl.CodeInfo;
import org.graalvm.compiler.hotspot.HotSpotGraalCompiler;
import org.graalvm.compiler.hotspot.HotSpotGraalOptionValues;
import org.graalvm.compiler.hotspot.HotSpotGraalRuntime;
import org.graalvm.compiler.hotspot.HotSpotReplacementsImpl;
import org.graalvm.compiler.hotspot.SnippetObjectConstant;
import org.graalvm.compiler.hotspot.meta.HotSpotHostForeignCallsProvider;
import org.graalvm.compiler.hotspot.meta.HotSpotInvocationPluginProvider;
import org.graalvm.compiler.hotspot.meta.HotSpotProviders;
import org.graalvm.compiler.hotspot.stubs.Stub;
import org.graalvm.compiler.nodes.graphbuilderconf.GeneratedPluginFactory;
import org.graalvm.compiler.nodes.spi.SnippetParameterInfo;
import org.graalvm.compiler.options.Option;
import org.graalvm.compiler.options.OptionDescriptor;
import org.graalvm.compiler.options.OptionDescriptors;
import org.graalvm.compiler.options.OptionDescriptorsMap;
import org.graalvm.compiler.options.OptionKey;
import org.graalvm.compiler.options.OptionValues;
import org.graalvm.compiler.options.OptionsParser;
import org.graalvm.compiler.phases.util.Providers;
import org.graalvm.compiler.serviceprovider.GlobalAtomicLong;
import org.graalvm.compiler.serviceprovider.GraalServices;
import org.graalvm.compiler.serviceprovider.SpeculationReasonGroup;
import org.graalvm.compiler.truffle.compiler.PartialEvaluatorConfiguration;
import org.graalvm.compiler.truffle.compiler.host.TruffleHostEnvironment;
import org.graalvm.compiler.truffle.compiler.hotspot.HotSpotTruffleCompilerImpl;
import org.graalvm.compiler.truffle.compiler.hotspot.TruffleCallBoundaryInstrumentationFactory;
import org.graalvm.compiler.truffle.compiler.substitutions.GraphBuilderInvocationPluginProvider;
import org.graalvm.compiler.truffle.compiler.substitutions.GraphDecoderInvocationPluginProvider;
import org.graalvm.jniutils.JNI;
import org.graalvm.jniutils.JNIExceptionWrapper;
import org.graalvm.jniutils.JNIMethodScope;
import org.graalvm.jniutils.JNIUtil;
import org.graalvm.nativeimage.ImageSingletons;
import org.graalvm.nativeimage.LogHandler;
import org.graalvm.nativeimage.StackValue;
import org.graalvm.nativeimage.VMRuntime;
import org.graalvm.nativeimage.hosted.Feature;
import org.graalvm.nativeimage.hosted.RuntimeJNIAccess;
import org.graalvm.nativeimage.hosted.RuntimeReflection;
import org.graalvm.word.Pointer;
import org.graalvm.word.WordFactory;

import com.oracle.graal.pointsto.BigBang;
import com.oracle.graal.pointsto.meta.AnalysisMethod;
import com.oracle.graal.pointsto.meta.AnalysisUniverse;
import com.oracle.graal.pointsto.meta.InvokeInfo;
import com.oracle.svm.core.OS;
import com.oracle.svm.core.RuntimeAssertionsSupport;
import com.oracle.svm.core.SubstrateUtil;
import com.oracle.svm.core.annotate.Delete;
import com.oracle.svm.core.annotate.Substitute;
import com.oracle.svm.core.annotate.TargetClass;
import com.oracle.svm.core.annotate.TargetElement;
import com.oracle.svm.core.c.CGlobalData;
import com.oracle.svm.core.c.CGlobalDataFactory;
import com.oracle.svm.core.feature.InternalFeature;
import com.oracle.svm.core.graal.meta.RuntimeConfiguration;
import com.oracle.svm.core.graal.snippets.NodeLoweringProvider;
import com.oracle.svm.core.heap.Heap;
import com.oracle.svm.core.log.FunctionPointerLogHandler;
import com.oracle.svm.core.option.HostedOptionKey;
import com.oracle.svm.core.option.RuntimeOptionKey;
import com.oracle.svm.core.option.RuntimeOptionValues;
import com.oracle.svm.core.option.XOptions;
import com.oracle.svm.core.util.UserError;
import com.oracle.svm.core.util.UserError.UserException;
import com.oracle.svm.core.util.VMError;
import com.oracle.svm.graal.hosted.RuntimeCompilationFeature;
import com.oracle.svm.graal.hotspot.libgraal.LibGraalEntryPoints.RuntimeStubInfo;
import com.oracle.svm.hosted.FeatureImpl;
import com.oracle.svm.hosted.FeatureImpl.DuringSetupAccessImpl;
import com.oracle.svm.hosted.ImageClassLoader;
import com.oracle.svm.hosted.jni.JNIFeature;
import com.oracle.svm.hosted.reflect.ReflectionFeature;
import com.oracle.svm.util.LogUtils;
import com.oracle.svm.util.ModuleSupport;
import com.oracle.svm.util.ReflectionUtil;

import jdk.vm.ci.code.CompilationRequest;
import jdk.vm.ci.code.CompilationRequestResult;
import jdk.vm.ci.hotspot.HotSpotConstantReflectionProvider;
import jdk.vm.ci.hotspot.HotSpotJVMCIBackendFactory;
import jdk.vm.ci.hotspot.HotSpotJVMCIRuntime;
import jdk.vm.ci.hotspot.HotSpotSignature;
import jdk.vm.ci.meta.JavaConstant;
import jdk.vm.ci.meta.JavaType;
import jdk.vm.ci.meta.ResolvedJavaMethod;
import jdk.vm.ci.services.Services;

class LibGraalOptions {
    @Option(help = "Converts an exception triggered by the CrashAt option into a fatal error " +
                    "if a non-null pointer was passed in the _fatal option to JNI_CreateJavaVM. " +
                    "This option exists for the purpose of testing fatal error handling in libgraal.") //
    static final RuntimeOptionKey<Boolean> CrashAtIsFatal = new RuntimeOptionKey<>(false);
    @Option(help = "The fully qualified name of a no-arg, void, static method to be invoked " +
                    "in HotSpot from libgraal when the libgraal isolate is being shutdown." +
                    "This option exists for the purpose of testing callbacks in this context.") //
    static final RuntimeOptionKey<String> OnShutdownCallback = new RuntimeOptionKey<>(null);
    @Option(help = "Replaces first exception thrown by the CrashAt option with an OutOfMemoryError. " +
                    "Subsequently CrashAt exceptions are suppressed. " +
                    "This option exists to test HeapDumpOnOutOfMemoryError. " +
                    "See the MethodFilter option for the pattern syntax.") //
    static final RuntimeOptionKey<Boolean> CrashAtThrowsOOME = new RuntimeOptionKey<>(false);
}

public class LibGraalFeature implements InternalFeature {

    private HotSpotReplacementsImpl hotSpotSubstrateReplacements;

    public LibGraalFeature() {
        /* Open up all modules needed to build LibGraal image */
        ModuleSupport.accessPackagesToClass(ModuleSupport.Access.EXPORT, LibGraalFeature.class, false, "java.base", "jdk.internal.misc");
        ModuleSupport.accessPackagesToClass(ModuleSupport.Access.EXPORT, LibGraalFeature.class, false, "jdk.internal.vm.ci");
        ModuleSupport.accessPackagesToClass(ModuleSupport.Access.EXPORT, LibGraalFeature.class, false, "jdk.internal.vm.compiler");
        ModuleSupport.accessPackagesToClass(ModuleSupport.Access.EXPORT, LibGraalFeature.class, false, "jdk.internal.vm.compiler.management");
        ModuleSupport.accessPackagesToClass(ModuleSupport.Access.EXPORT, LibGraalFeature.class, false, "org.graalvm.collections");
        ModuleSupport.accessPackagesToClass(ModuleSupport.Access.EXPORT, LibGraalFeature.class, false, "org.graalvm.word");
        ModuleSupport.accessPackagesToClass(ModuleSupport.Access.EXPORT, LibGraalFeature.class, false, "org.graalvm.nativeimage", "org.graalvm.nativeimage.impl");
        ModuleSupport.accessPackagesToClass(ModuleSupport.Access.EXPORT, LibGraalFeature.class, false, "org.graalvm.nativeimage.base");
        ModuleSupport.accessPackagesToClass(ModuleSupport.Access.EXPORT, LibGraalFeature.class, false, "org.graalvm.nativeimage.builder");
        ModuleSupport.accessPackagesToClass(ModuleSupport.Access.EXPORT, LibGraalFeature.class, true, "org.graalvm.nativeimage.llvm");
    }

    @Override
    public void afterImageWrite(AfterImageWriteAccess access) {
    }

    @Override
    public boolean isInConfiguration(IsInConfigurationAccess access) {
        return true;
    }

    @Override
    public List<Class<? extends Feature>> getRequiredFeatures() {
        return List.of(JNIFeature.class, RuntimeCompilationFeature.getRuntimeCompilationFeature(), ReflectionFeature.class);
    }

    public static final class IsEnabled implements BooleanSupplier {
        @Override
        public boolean getAsBoolean() {
            return ImageSingletons.contains(LibGraalFeature.class);
        }
    }

    @Override
    public void duringSetup(DuringSetupAccess access) {
        ImageClassLoader imageClassLoader = ((DuringSetupAccessImpl) access).getImageClassLoader();

        registerJNIConfiguration(imageClassLoader);
        EconomicMap<String, OptionDescriptor> descriptors = EconomicMap.create();
        for (Class<? extends OptionDescriptors> optionsClass : imageClassLoader.findSubclasses(OptionDescriptors.class, false)) {
            if (!Modifier.isAbstract(optionsClass.getModifiers()) && !OptionDescriptorsMap.class.isAssignableFrom(optionsClass)) {
                try {
                    ModuleSupport.accessModuleByClass(ModuleSupport.Access.EXPORT, LibGraalFeature.class, optionsClass);
                    for (OptionDescriptor d : optionsClass.getDeclaredConstructor().newInstance()) {
                        if (!(d.getOptionKey() instanceof HostedOptionKey)) {
                            descriptors.put(d.getName(), d);
                        }
                    }
                } catch (ReflectiveOperationException ex) {
                    throw VMError.shouldNotReachHere(ex);
                }
            }
        }
        OptionsParser.setCachedOptionDescriptors(Collections.singletonList(new OptionDescriptorsMap(descriptors)));
    }

    /**
     * Helper for registering the JNI configuration for libgraal by parsing the output of the
     * {@code -XX:JVMCILibDumpJNIConfig} VM option.
     */
    static class JNIConfigSource implements AutoCloseable {
        /**
         * VM command executed to read the JNI config.
         */
        private final String quotedCommand;

        /**
         * JNI config lines.
         */
        private final List<String> lines;

        /**
         * Loader used to resolve type names in the config.
         */
        private final ImageClassLoader loader;

        /**
         * Path to intermediate file containing the config. This is deleted unless there is an
         * {@link #error(String, Object...)} parsing the config to make diagnosing the error easier.
         */
        private Path configFilePath;

        int lineNo;

        JNIConfigSource(ImageClassLoader loader) {
            this.loader = loader;
            Path javaHomePath = Paths.get(System.getProperty("java.home"));
            Path binJava = Paths.get("bin", OS.getCurrent() == OS.WINDOWS ? "java.exe" : "java");
            Path javaExe = javaHomePath.resolve(binJava);
            if (!Files.isExecutable(javaExe)) {
                throw UserError.abort("Java launcher %s does not exist or is not executable", javaExe);
            }
            configFilePath = Paths.get("libgraal_jniconfig.txt");

            String[] command = {javaExe.toFile().getAbsolutePath(), "-XX:+UnlockExperimentalVMOptions", "-XX:+EnableJVMCI", "-XX:JVMCILibDumpJNIConfig=" + configFilePath};
            quotedCommand = Arrays.asList(command).stream().map(e -> e.indexOf(' ') == -1 ? e : '\'' + e + '\'').collect(Collectors.joining(" "));
            ProcessBuilder pb = new ProcessBuilder(command);
            pb.redirectErrorStream(true);
            Process p;
            try {
                p = pb.start();
            } catch (IOException e) {
                throw UserError.abort("Could not run command: %s%n%s", quotedCommand, e);
            }

            String nl = System.getProperty("line.separator");
            String out = new BufferedReader(new InputStreamReader(p.getInputStream()))
                            .lines().collect(Collectors.joining(nl));

            int exitValue;
            try {
                exitValue = p.waitFor();
            } catch (InterruptedException e) {
                throw UserError.abort("Interrupted waiting for command: %s%n%s", quotedCommand, out);
            }
            if (exitValue != 0) {
                throw UserError.abort("Command finished with exit value %d: %s%n%s", exitValue, quotedCommand, out);
            }
            try {
                lines = Files.readAllLines(configFilePath);
            } catch (IOException e) {
                configFilePath = null;
                throw UserError.abort("Reading JNI config in %s dumped by command: %s%n%s", configFilePath, quotedCommand, out);
            }
        }

        @Override
        public void close() {
            if (configFilePath != null && Files.exists(configFilePath)) {
                try {
                    Files.delete(configFilePath);
                    configFilePath = null;
                } catch (IOException e) {
                    LogUtils.warning("Could not delete %s: %s", configFilePath, e);
                }
            }
        }

        Class<?> findClass(String name) {
            String internalName = name;
            if (name.startsWith("L") && name.endsWith(";")) {
                internalName = name.substring(1, name.length() - 1);
            }
            Class<?> c = loader.findClass(internalName).get();
            if (c == null) {
                throw error("Class " + internalName + " not found");
            }
            return c;
        }

        void check(boolean condition, String format, Object... args) {
            if (!condition) {
                error(format, args);
            }
        }

        UserException error(String format, Object... args) {
            Path path = configFilePath;
            configFilePath = null; // prevent deletion
            String errorMessage = String.format(format, args);
            String errorLine = lines.get(lineNo - 1);
            throw UserError.abort("Line %d of %s: %s%n%s%n%s generated by command: %s",
                            lineNo, path.toAbsolutePath(), errorMessage, errorLine, path, quotedCommand);

        }
    }

    private static void registerJNIConfiguration(ImageClassLoader loader) {
        try (JNIConfigSource source = new JNIConfigSource(loader)) {
            Map<String, Class<?>> classes = new HashMap<>();
            for (String line : source.lines) {
                source.lineNo++;
                String[] tokens = line.split(" ");
                source.check(tokens.length >= 2, "Expected at least 2 tokens");
                String className = tokens[1].replace('/', '.');
                Class<?> clazz = classes.get(className);
                if (clazz == null) {
                    clazz = source.findClass(className);
                    RuntimeJNIAccess.register(clazz);
                    RuntimeJNIAccess.register(Array.newInstance(clazz, 0).getClass());
                    classes.put(className, clazz);
                }

                switch (tokens[0]) {
                    case "field": {
                        source.check(tokens.length == 4, "Expected 4 tokens for a field");
                        String fieldName = tokens[2];
                        try {
                            RuntimeJNIAccess.register(clazz.getDeclaredField(fieldName));
                        } catch (NoSuchFieldException e) {
                            throw source.error("Field %s.%s not found", clazz.getTypeName(), fieldName);
                        } catch (NoClassDefFoundError e) {
                            throw source.error("Could not register field %s.%s: %s", clazz.getTypeName(), fieldName, e);
                        }
                        break;
                    }
                    case "method": {
                        source.check(tokens.length == 4, "Expected 4 tokens for a method");
                        String methodName = tokens[2];
                        HotSpotSignature descriptor = new HotSpotSignature(runtime(), tokens[3]);
                        Class<?>[] parameters = Arrays.asList(descriptor.toParameterTypes(null))//
                                        .stream().map(JavaType::toClassName).map(source::findClass)//
                                        .collect(Collectors.toList())//
                                        .toArray(new Class<?>[descriptor.getParameterCount(false)]);
                        try {
                            if ("<init>".equals(methodName)) {
                                Constructor<?> cons = clazz.getDeclaredConstructor(parameters);
                                RuntimeJNIAccess.register(cons);
                                if (Throwable.class.isAssignableFrom(clazz) && !Modifier.isAbstract(clazz.getModifiers())) {
                                    if (usedInTranslatedException(parameters)) {
                                        RuntimeReflection.register(clazz);
                                        RuntimeReflection.register(cons);
                                    }
                                }
                            } else {
                                RuntimeJNIAccess.register(clazz.getDeclaredMethod(methodName, parameters));
                            }
                        } catch (NoSuchMethodException e) {
                            throw source.error("Method %s.%s%s not found: %s", clazz.getTypeName(), methodName, descriptor, e);
                        } catch (NoClassDefFoundError e) {
                            throw source.error("Could not register method %s.%s%s: %s", clazz.getTypeName(), methodName, descriptor, e);
                        }
                        break;
                    }
                    case "class": {
                        source.check(tokens.length == 2, "Expected 2 tokens for a class");
                        break;
                    }
                    default: {
                        throw source.error("Unexpected token: " + tokens[0]);
                    }
                }
            }
        }
    }

    /**
     * Determines if a throwable constructor with the signature specified by {@code parameters} is
     * potentially called via reflection in {@code jdk.vm.ci.hotspot.TranslatedException}.
     */
    private static boolean usedInTranslatedException(Class<?>[] parameters) {
        return parameters.length == 0 || (parameters.length == 1 && parameters[0] == String.class);
    }

    @Override
    public void registerLowerings(RuntimeConfiguration runtimeConfig, OptionValues options, Providers substrateProviders,
                    Map<Class<? extends Node>, NodeLoweringProvider<?>> lowerings, boolean hosted) {
        hotSpotSubstrateReplacements = getReplacements();
    }

    @SuppressWarnings({"try", "unchecked"})
    @Override
    public void beforeAnalysis(BeforeAnalysisAccess access) {
        FeatureImpl.BeforeAnalysisAccessImpl impl = (FeatureImpl.BeforeAnalysisAccessImpl) access;
        BigBang bb = impl.getBigBang();
        DebugContext debug = bb.getDebug();

        // Services that will not be loaded if native-image is run
        // with -XX:-UseJVMCICompiler.
        GraalServices.load(TruffleCallBoundaryInstrumentationFactory.class);
        GraalServices.load(GraphBuilderInvocationPluginProvider.class);
        GraalServices.load(GraphDecoderInvocationPluginProvider.class);
        GraalServices.load(PartialEvaluatorConfiguration.class);
        GraalServices.load(HotSpotCodeCacheListener.class);
        GraalServices.load(DisassemblerProvider.class);
        GraalServices.load(HotSpotInvocationPluginProvider.class);
        GraalServices.load(TruffleHostEnvironment.Lookup.class);

        List<HotSpotBackend> truffleBackends;
        try (DebugContext.Scope scope = debug.scope("SnippetSupportEncode")) {
            // Instantiate the truffle compiler to ensure the backends it uses are initialized.
            truffleBackends = HotSpotTruffleCompilerImpl.ensureBackendsInitialized(RuntimeOptionValues.singleton());
        } catch (Throwable t) {
            throw debug.handle(t);
        }

        // Filter out any cached services which are for a different architecture
        try {
            HotSpotGraalCompiler compiler = (HotSpotGraalCompiler) HotSpotJVMCIRuntime.runtime().getCompiler();
            String osArch = compiler.getGraalRuntime().getVMConfig().osArch;
            String archPackage = "." + osArch + ".";

            final Field servicesCacheField = ReflectionUtil.lookupField(Services.class, "servicesCache");
            Map<Class<?>, List<?>> servicesCache = (Map<Class<?>, List<?>>) servicesCacheField.get(null);
            filterArchitectureServices(archPackage, servicesCache);
            servicesCache.remove(GeneratedPluginFactory.class);

            final Field graalServicesCacheField = ReflectionUtil.lookupField(GraalServices.class, "servicesCache");
            Map<Class<?>, List<?>> graalServicesCache = (Map<Class<?>, List<?>>) graalServicesCacheField.get(null);
            filterArchitectureServices(archPackage, graalServicesCache);
            graalServicesCache.remove(GeneratedPluginFactory.class);

            Field cachedHotSpotJVMCIBackendFactoriesField = ReflectionUtil.lookupField(HotSpotJVMCIRuntime.class, "cachedHotSpotJVMCIBackendFactories");
            List<HotSpotJVMCIBackendFactory> cachedHotSpotJVMCIBackendFactories = (List<HotSpotJVMCIBackendFactory>) cachedHotSpotJVMCIBackendFactoriesField.get(null);
            cachedHotSpotJVMCIBackendFactories.removeIf(factory -> !factory.getArchitecture().equalsIgnoreCase(osArch));
        } catch (ReflectiveOperationException ex) {
            throw VMError.shouldNotReachHere(ex);
        }

        // Force construction of all stubs so their types are known.
        HotSpotProviders providers = getReplacements().getProviders();
        registerForeignCalls(providers);

        for (Backend backend : truffleBackends) {
            registerForeignCalls((HotSpotProviders) backend.getProviders());
        }

        hotSpotSubstrateReplacements.encode(bb.getOptions());
        if (!RuntimeAssertionsSupport.singleton().desiredAssertionStatus(SnippetParameterInfo.class)) {
            // Clear the saved names if assertions aren't enabled
            hotSpotSubstrateReplacements.clearSnippetParameterNames();
        }
        // Mark all the Node classes as allocated so they are available during graph decoding.
        EncodedSnippets encodedSnippets = HotSpotReplacementsImpl.getEncodedSnippets();
        for (NodeClass<?> nodeClass : encodedSnippets.getSnippetNodeClasses()) {
            bb.registerTypeAsInHeap(impl.getMetaAccess().lookupJavaType(nodeClass.getClazz()), "All " + NodeClass.class.getName() + " classes are marked as instantiated eagerly.");
        }
    }

    private static void registerForeignCalls(HotSpotProviders providers) {
        HotSpotHostForeignCallsProvider foreignCalls = providers.getForeignCalls();
        foreignCalls.forEachForeignCall((sig, linkage) -> {
            if (linkage == null || linkage.isCompiledStub()) {
                boolean nonConstant = true;
                String symbol = null;

                /*
                 * We process all foreign calls of all backends including Truffle backends. Some
                 * stubs may be encountered multiple times with multiple backends. It is enough to
                 * do this once per stub signature.
                 */
                if (!LibGraalEntryPoints.STUBS.containsKey(sig)) {
                    CGlobalData<Pointer> data = CGlobalDataFactory.createWord((Pointer) WordFactory.zero(), symbol, nonConstant);
                    LibGraalEntryPoints.STUBS.put(sig, data);
                    if (linkage != null) {
                        // Force stub construction
                        foreignCalls.lookupForeignCall(sig);
                    }
                }
            }
        });
    }

    private static void filterArchitectureServices(String archPackage, Map<Class<?>, List<?>> services) {
        for (List<?> list : services.values()) {
            list.removeIf(o -> {
                String name = o.getClass().getName();
                if (name.contains(".aarch64.") || name.contains(".amd64.") || name.contains(".riscv64.")) {
                    return !name.contains(archPackage);
                }
                return false;
            });
        }
    }

    @Override
    public void afterAnalysis(AfterAnalysisAccess access) {
        verifyReachableTruffleClasses(access);
    }

    @Override
    public void afterCompilation(AfterCompilationAccess access) {
        EncodedSnippets encodedSnippets = HotSpotReplacementsImpl.getEncodedSnippets();
        encodedSnippets.visitImmutable(access::registerAsImmutable);
    }

    /**
     * Verifies that the Truffle compiler does not bring Truffle API types into an image. The
     * Truffle compiler depends on {@code org.graalvm.compiler.truffle.options} which depends on the
     * Truffle APIs to be able to use the {@code @com.oracle.truffle.api.Option} annotation. We need
     * to use the points to analysis to verify that the Truffle API types are not reachable.
     */
    private static void verifyReachableTruffleClasses(AfterAnalysisAccess access) {
        AnalysisUniverse universe = ((FeatureImpl.AfterAnalysisAccessImpl) access).getUniverse();
        Map<AnalysisMethod, Object> seen = new LinkedHashMap<>();
        for (AnalysisMethod analysisMethod : universe.getMethods()) {
            if (analysisMethod.isDirectRootMethod() && analysisMethod.isImplementationInvoked()) {
                seen.put(analysisMethod, "direct root");
            }
            if (analysisMethod.isVirtualRootMethod()) {
                for (AnalysisMethod impl : analysisMethod.getImplementations()) {
                    VMError.guarantee(impl.isImplementationInvoked());
                    seen.put(impl, "virtual root");
                }
            }
        }
        Deque<AnalysisMethod> todo = new ArrayDeque<>(seen.keySet());
        SortedSet<String> disallowedTypes = new TreeSet<>();
        while (!todo.isEmpty()) {
            AnalysisMethod m = todo.removeFirst();
            String className = m.getDeclaringClass().toClassName();
            if (!isAllowedType(className)) {
                StringBuilder msg = new StringBuilder(className);
                Object reason = m;
                while (true) {
                    msg.append("<-");
                    if (reason instanceof ResolvedJavaMethod) {
                        msg.append(((ResolvedJavaMethod) reason).format("%H.%n(%p)"));
                        reason = seen.get(reason);
                    } else {
                        msg.append(reason);
                        break;
                    }
                }
                disallowedTypes.add(msg.toString());
            }
            for (InvokeInfo invoke : m.getInvokes()) {
                for (AnalysisMethod callee : invoke.getOriginalCallees()) {
                    if (seen.putIfAbsent(callee, m) == null) {
                        todo.add(callee);
                    }
                }
            }
        }
        if (!disallowedTypes.isEmpty()) {
            throw UserError.abort("Following non allowed Truffle types are reachable on heap: %s", String.join(", ", disallowedTypes));
        }
    }

    private static boolean isAllowedType(String className) {
        if (className.startsWith("com.oracle.truffle.")) {
            return className.startsWith("com.oracle.truffle.compiler.");
        }
        return true;
    }

    static HotSpotReplacementsImpl getReplacements() {
        HotSpotGraalCompiler compiler = (HotSpotGraalCompiler) HotSpotJVMCIRuntime.runtime().getCompiler();
        HotSpotProviders originalProvider = compiler.getGraalRuntime().getHostProviders();
        return (HotSpotReplacementsImpl) originalProvider.getReplacements();
    }
}

@TargetClass(className = "jdk.vm.ci.hotspot.SharedLibraryJVMCIReflection", onlyWith = LibGraalFeature.IsEnabled.class)
final class Target_jdk_vm_ci_hotspot_SharedLibraryJVMCIReflection {

    @Substitute
    static Object convertUnknownValue(Object object) {
        return object;
    }

    // Annotations are currently unsupported in libgraal. These substitutions will turn their use
    // into a image time build error.
    @Delete
    static native Annotation[] getClassAnnotations(String className);

    @Delete
    static native Annotation[][] getParameterAnnotations(String className, String methodName);

    @Delete
    static native Annotation[] getMethodAnnotationsInternal(ResolvedJavaMethod javaMethod);
}

@TargetClass(value = SpeculationReasonGroup.class, onlyWith = LibGraalFeature.IsEnabled.class)
final class Target_org_graalvm_compiler_serviceprovider_SpeculationReasonGroup {

    /**
     * Delete this constructor to ensure {@link SpeculationReasonGroup} ids are in the libgraal
     * image and thus global across all libgraal isolates.
     */
    @Delete
    @TargetElement(name = TargetElement.CONSTRUCTOR_NAME)
    native void constructor(String name, Class<?>... signature);
}

/**
 * {@link HotSpotConstantReflectionProvider#forObject} can only be used to wrap compiler objects so
 * interpose to return a {@link SnippetObjectConstant}.
 */
@TargetClass(className = "jdk.vm.ci.hotspot.HotSpotConstantReflectionProvider", onlyWith = LibGraalFeature.IsEnabled.class)
final class Target_jdk_vm_ci_hotspot_HotSpotConstantReflectionProvider {

    @Substitute
    public JavaConstant forString(String value) {
        return forObject(value);
    }

    @Substitute
    @SuppressWarnings({"static-method", "unused"})
    public JavaConstant forObject(Object value) {
        return new SnippetObjectConstant(value);
    }
}

@TargetClass(className = "jdk.vm.ci.hotspot.DirectHotSpotObjectConstantImpl", onlyWith = LibGraalFeature.IsEnabled.class)
final class Target_jdk_vm_ci_hotspot_DirectHotSpotObjectConstantImpl {

    @Substitute
    @SuppressWarnings({"static-method", "unused"})
    @TargetElement(name = TargetElement.CONSTRUCTOR_NAME)
    void constructor(Object object, boolean compressed) {
        throw new InternalError("DirectHotSpotObjectConstantImpl unsupported");
    }
}

@TargetClass(className = "org.graalvm.compiler.hotspot.HotSpotGraalCompiler", onlyWith = LibGraalFeature.IsEnabled.class)
final class Target_org_graalvm_compiler_hotspot_HotSpotGraalCompiler {

    @SuppressWarnings({"unused", "try"})
    @Substitute
    private static CompilationRequestResult compileMethod(HotSpotGraalCompiler compiler, CompilationRequest request) {
        long offset = compiler.getGraalRuntime().getVMConfig().jniEnvironmentOffset;
        long javaThreadAddr = HotSpotJVMCIRuntime.runtime().getCurrentJavaThread();
        JNI.JNIEnv env = (JNI.JNIEnv) WordFactory.unsigned(javaThreadAddr).add(WordFactory.unsigned(offset));
        // This scope is required to allow Graal compilations of host methods to call methods
        // on the TruffleCompilerRuntime. This is, for example, required to find out about
        // Truffle-specific method annotations.
        try {
            try (JNIMethodScope scope = LibGraalUtil.openScope("<called from VM>", env)) {
                return compiler.compileMethod(request, true, compiler.getGraalRuntime().getOptions());
            }
        } finally {
            /*
             * libgraal doesn't use a dedicated reference handler thread, so we trigger the
             * reference handling manually when a compilation finishes.
             */
            Heap.getHeap().doReferenceHandling();
        }
    }
}

@TargetClass(className = "org.graalvm.compiler.hotspot.HotSpotGraalRuntime", onlyWith = LibGraalFeature.IsEnabled.class)
final class Target_org_graalvm_compiler_hotspot_HotSpotGraalRuntime {

    @SuppressWarnings("unused")
    @Substitute
    private static void startupLibGraal(HotSpotGraalRuntime runtime) {
        VMRuntime.initialize();
    }

    @SuppressWarnings("unused")
    @Substitute
    private static void shutdownLibGraal(HotSpotGraalRuntime runtime) {
        try {
            String callback = LibGraalOptions.OnShutdownCallback.getValue();
            if (callback != null) {
                long offset = runtime.getVMConfig().jniEnvironmentOffset;
                long javaThreadAddr = HotSpotJVMCIRuntime.runtime().getCurrentJavaThread();
                JNI.JNIEnv env = (JNI.JNIEnv) WordFactory.unsigned(javaThreadAddr).add(WordFactory.unsigned(offset));
                int lastDot = callback.lastIndexOf('.');
                if (lastDot < 1 || lastDot == callback.length() - 1) {
                    throw new IllegalArgumentException(LibGraalOptions.OnShutdownCallback.getName() + " value does not have <classname>.<method name> format: " + callback);
                }
                String cbClassName = callback.substring(0, lastDot);
                String cbMethodName = callback.substring(lastDot + 1);
                JNI.JClass cbClass = JNIUtil.findClass(env, JNIUtil.getSystemClassLoader(env),
                                JNIUtil.getBinaryName(cbClassName), true);
                JNI.JMethodID cbMethod = JNIUtil.findMethod(env, cbClass, true, cbMethodName, "()V");
                env.getFunctions().getCallStaticVoidMethodA().call(env, cbClass, cbMethod, StackValue.get(0));
                JNIExceptionWrapper.wrapAndThrowPendingJNIException(env);
            }
        } finally {
            VMRuntime.shutdown();
        }
    }
}

@TargetClass(className = "org.graalvm.compiler.serviceprovider.GraalServices", onlyWith = LibGraalFeature.IsEnabled.class)
final class Target_org_graalvm_compiler_serviceprovider_GraalServices {

    @Substitute
    private static void notifyLowMemoryPoint(boolean fullGC) {
<<<<<<< HEAD
        Heap.getHeap().getGC().collectionHint(fullGC);
=======
        HotSpotGraalCompiler compiler = (HotSpotGraalCompiler) HotSpotJVMCIRuntime.runtime().getCompiler();
        // With Xcomp, do not force GCs as we don't care about RSS in this mode.
        if (!compiler.getGraalRuntime().getVMConfig().xcompMode) {
            Heap.getHeap().getGC().maybeCauseUserRequestedCollection(GCCause.HintedGC, fullGC);
        }
>>>>>>> 2a3c303f
    }
}

@TargetClass(className = "org.graalvm.compiler.hotspot.HotSpotGraalOptionValues", onlyWith = LibGraalFeature.IsEnabled.class)
final class Target_org_graalvm_compiler_hotspot_HotSpotGraalOptionValues {
    @Substitute
    private static OptionValues initializeOptions() {
        return HotSpotGraalOptionValuesUtil.initializeOptions();
    }
}

final class HotSpotGraalOptionValuesUtil {
    // Support for CrashAtThrowsOOME
    static final GlobalAtomicLong OOME_CRASH_DONE = new GlobalAtomicLong(0);

    private static final String LIBGRAAL_PREFIX = "libgraal.";
    private static final String LIBGRAAL_XOPTION_PREFIX = "libgraal.X";

    static OptionValues initializeOptions() {
        // Parse "graal." options.
        RuntimeOptionValues options = RuntimeOptionValues.singleton();
        options.update(HotSpotGraalOptionValues.parseOptions());

        // Parse "libgraal." options. This includes the XOptions as well
        // as normal Graal options that are specified with the "libgraal."
        // prefix so that they're parsed only in libgraal and not jargraal.
        // A motivating use case for this is CompileTheWorld + libgraal
        // where one may want to see GC stats with the VerboseGC option.
        // Since CompileTheWorld also initializes jargraal, specifying this
        // option with -Dgraal.VerboseGC would cause the VM to exit with an
        // unknown option error. Specifying it as -Dlibgraal.VerboseGC=true
        // avoids the error and provides the desired behavior.
        Map<String, String> savedProps = jdk.vm.ci.services.Services.getSavedProperties();
        EconomicMap<String, String> optionSettings = EconomicMap.create();
        for (Map.Entry<String, String> e : savedProps.entrySet()) {
            String name = e.getKey();
            if (name.startsWith(LIBGRAAL_PREFIX)) {
                if (name.startsWith(LIBGRAAL_XOPTION_PREFIX)) {
                    String xarg = removePrefix(name, LIBGRAAL_XOPTION_PREFIX) + e.getValue();
                    if (XOptions.setOption(xarg)) {
                        continue;
                    }
                }

                String value = e.getValue();
                optionSettings.put(removePrefix(name, LIBGRAAL_PREFIX), value);
            }
        }
        if (!optionSettings.isEmpty()) {
            EconomicMap<OptionKey<?>, Object> values = OptionValues.newOptionMap();
            Iterable<OptionDescriptors> loader = OptionsParser.getOptionsLoader();
            OptionsParser.parseOptions(optionSettings, values, loader);
            options.update(values);
        }

        if (LibGraalOptions.CrashAtThrowsOOME.getValue() && LibGraalOptions.CrashAtIsFatal.getValue()) {
            throw new IllegalArgumentException("CrashAtThrowsOOME and CrashAtIsFatal cannot both be true");
        }

        return options;
    }

    private static String removePrefix(String value, String prefix) {
        assert value.startsWith(prefix);
        return value.substring(prefix.length());
    }
}

@TargetClass(className = "org.graalvm.compiler.core.GraalServiceThread", onlyWith = LibGraalFeature.IsEnabled.class)
final class Target_org_graalvm_compiler_core_GraalServiceThread {
    @Substitute()
    void beforeRun() {
        GraalServiceThread thread = SubstrateUtil.cast(this, GraalServiceThread.class);
        if (!LibGraal.attachCurrentThread(thread.isDaemon(), null)) {
            throw new InternalError("Couldn't attach to HotSpot runtime");
        }
    }

    @Substitute
    @SuppressWarnings("static-method")
    void afterRun() {
        LibGraal.detachCurrentThread(false);
    }
}

@TargetClass(className = "org.graalvm.compiler.core.GraalCompiler", onlyWith = LibGraalFeature.IsEnabled.class)
final class Target_org_graalvm_compiler_core_GraalCompiler {
    @SuppressWarnings("unused")
    @Substitute()
    private static boolean notifyCrash(String crashMessage) {
        if (LibGraalOptions.CrashAtThrowsOOME.getValue()) {
            if (HotSpotGraalOptionValuesUtil.OOME_CRASH_DONE.compareAndSet(0L, 1L)) {
                // The -Dlibgraal.Xmx option should also be employed to make this
                // this allocation fail quicky
                String largeString = Arrays.toString(new int[Integer.MAX_VALUE - 1]);
                throw new InternalError("Failed to trigger OOME: largeString.length=" + largeString.length());
            } else {
                // Remaining compilations should proceed so that test finishes quickly.
                return false;
            }
        } else if (LibGraalOptions.CrashAtIsFatal.getValue()) {
            LogHandler handler = ImageSingletons.lookup(LogHandler.class);
            if (handler instanceof FunctionPointerLogHandler) {
                VMError.shouldNotReachHere(crashMessage);
            }
            // If changing this message, update the test for it in mx_vm_gate.py
            System.out.println("CrashAtIsFatal: no fatalError function pointer installed");
        }
        return true;
    }
}

@TargetClass(className = "org.graalvm.compiler.hotspot.SymbolicSnippetEncoder", onlyWith = LibGraalFeature.IsEnabled.class)
@Delete("shouldn't appear in libgraal")
final class Target_org_graalvm_compiler_hotspot_SymbolicSnippetEncoder {
}

@TargetClass(value = HotSpotForeignCallLinkageImpl.class, onlyWith = LibGraalFeature.IsEnabled.class)
final class Target_org_graalvm_compiler_hotspot_HotSpotForeignCallLinkageImpl {
    /**
     * Gets the code info for a runtime stub, consulting and updating
     * {@link LibGraalEntryPoints#STUBS} in the process to share runtime stub code info between
     * libgraal isolates.
     */
    @SuppressWarnings("unused")
    @Substitute
    private static CodeInfo getCodeInfo(Stub stub, Backend backend) {
        ForeignCallSignature sig = stub.getLinkage().getDescriptor().getSignature();
        CGlobalData<Pointer> data = LibGraalEntryPoints.STUBS.get(sig);
        GraalError.guarantee(data != null, "missing global data for %s", sig);
        Pointer rsiPointer = data.get();
        RuntimeStubInfo rsi = rsiPointer.readWord(0);
        if (rsi.isNull()) {
            rsi = newRuntimeStubInfo(stub, backend);
            rsiPointer.writeWord(0, rsi);
        }
        return newCodeInfo(rsi, backend);
    }
}<|MERGE_RESOLUTION|>--- conflicted
+++ resolved
@@ -739,15 +739,11 @@
 
     @Substitute
     private static void notifyLowMemoryPoint(boolean fullGC) {
-<<<<<<< HEAD
-        Heap.getHeap().getGC().collectionHint(fullGC);
-=======
         HotSpotGraalCompiler compiler = (HotSpotGraalCompiler) HotSpotJVMCIRuntime.runtime().getCompiler();
         // With Xcomp, do not force GCs as we don't care about RSS in this mode.
         if (!compiler.getGraalRuntime().getVMConfig().xcompMode) {
-            Heap.getHeap().getGC().maybeCauseUserRequestedCollection(GCCause.HintedGC, fullGC);
-        }
->>>>>>> 2a3c303f
+            Heap.getHeap().getGC().collectionHint(fullGC);
+        }
     }
 }
 
