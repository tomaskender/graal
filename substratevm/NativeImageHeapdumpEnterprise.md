# Generating Heap Dumps from Native Images

With GraalVM Enterprise Edition you can generate heap dumps of the Native Image processes to monitor the execution.

Native Image does not implement JVMTI agent and it is not possible to trigger
heap dump creation using tools like _VisualVM_ or _jmap_. You can build a native image for your application in a way so that it can handle certain signals and then get a heap
dump when the application receives the `USR1` signal (other supported signals are `QUIT/BREAK` for stackdumps and `USR2` to dump runtime compilation info). You only need to build your image with GraalVM Enterprise Native Image and use the `-H:+AllowVMInspection` option.

Another possibility is to
write a special method which will generate a heap dump at certain points in the
lifetime of your application. For example, when certain conditions are met while
executing a native image, your application code can trigger heap dump creation.
A dedicated [`org.graalvm.nativeimage.VMRuntime#dumpHeap`](https://github.com/oracle/graal/blob/master/substratevm/src/com.oracle.svm.core/src/com/oracle/svm/core/VMInspection.java) API exists for this
purpose. Both possibilities are covered in this guide.

Note: This feature is available with **GraalVM Enterprise** only.

## Handle SIGUSR1 Signal
The following Java example is a simple multi-threaded application which runs for
60 seconds. There is enough time to get its PID and send the SIGUSR1 signal
which will generate a heap dump into the application's working directory. Save
the following code as _SVMHeapDump.java_ file on your disk:
```java
import java.text.DateFormat;
import java.util.Date;

public class SVMHeapDump extends Thread {
    static int i = 0;
    static int runs = 60;
    static int sleepTime = 1000;
    @Override
    public void run() {
        System.out.println(DateFormat.getDateTimeInstance().format(new Date()) + ": Thread started, it will run for " + runs + " seconds");
        while (i < runs){
            System.out.println("Sleeping for " + (runs-i) + " seconds." );
            try {
                Thread.sleep(sleepTime);
            } catch (InterruptedException ie){
                System.out.println("Sleep interrupted.");
            }
            i++;
        }
    }
    /**
     * @param args the command line arguments
     */
    public static void main(String[] args) throws InterruptedException {
        StringBuffer sb1 = new StringBuffer(100);
        sb1.append(DateFormat.getDateTimeInstance().format(new Date()));
        sb1.append(": Hello GraalVM native image developer! \nGet PID of this process: ");
        sb1.append("'ps -C svmheapdump -o pid= '\n");
        sb1.append("then send it signal: ");
        sb1.append("'kill -SIGUSR1 <pid_printed_above>' \n");
        sb1.append("to get heap dump generated into working directory.\n");
        sb1.append("Starting thread!");
        System.out.println(sb1);
        SVMHeapDump t = new SVMHeapDump();
        t.start();
        while (t.isAlive()) {
            t.join(0);
        }
        sb1 = new StringBuffer(100);
        sb1.append(DateFormat.getDateTimeInstance().format(new Date()));
        sb1.append(": Thread finished after: ");
        sb1.append(i);
        sb1.append(" iterations.");
        System.out.println(sb1);
    }
}
```
<<<<<<< HEAD
#### Build a Native Image
Compile SVMHeapDump.java as following:
```shell
=======
##### Build a native image
Compile _SVMHeapDump.java_:
```
>>>>>>> 5dace0c6
$JAVA_HOME/bin/javac SVMHeapDump.java
```
If you run it on `java`, you will see that it runs for 60 seconds then finishes.

Build a native executable and provide the `-H:+AllowVMInspection` option for the
builder. This way the native executable will accept SIGUSR1 signal to produce a
heap dump.

```shell
$JAVA_HOME/bin/native-image SVMHeapDump -H:+AllowVMInspection
[svmheapdump:41691]    classlist:     412.03 ms,  2.52 GB
[svmheapdump:41691]        (cap):   1,655.34 ms,  2.52 GB
[svmheapdump:41691]        setup:   2,741.18 ms,  2.52 GB
[svmheapdump:41691]     (clinit):     190.08 ms,  2.59 GB
[svmheapdump:41691]   (typeflow):   5,231.29 ms,  2.59 GB
[svmheapdump:41691]    (objects):   6,489.13 ms,  2.59 GB
[svmheapdump:41691]   (features):     203.11 ms,  2.59 GB
[svmheapdump:41691]     analysis:  12,394.98 ms,  2.59 GB
[svmheapdump:41691]     universe:     425.55 ms,  2.59 GB
[svmheapdump:41691]      (parse):   1,418.69 ms,  2.59 GB
[svmheapdump:41691]     (inline):   1,289.94 ms,  2.59 GB
[svmheapdump:41691]    (compile):  21,338.61 ms,  2.62 GB
[svmheapdump:41691]      compile:  24,795.01 ms,  2.62 GB
[svmheapdump:41691]        image:   1,446.14 ms,  2.62 GB
[svmheapdump:41691]        write:   5,482.12 ms,  2.62 GB
[svmheapdump:41691]      [total]:  47,805.47 ms,  2.62 GB
```

The `native-image` builder analyzes existing `SVMHeapDump.class` and creates from
it an executable file. When the command completes, `svmheapdump` is created in
the current directory.

##### Run the application and check the heap dump
Run the application:
```shell
./svmheapdump
May 15, 2020, 4:28:14 PM: Hello GraalVM native image developer!
Get PID of this process: 'ps -C svmheapdump -o pid= '
then send it signal: 'kill -SIGUSR1 <pid_printed_above>'
to get heap dump generated into working directory.
Starting thread!
May 15, 2020, 4:28:14 PM: Thread started, it will run for 60 seconds
```

<<<<<<< HEAD
Open the 2nd terminal to get the process ID of the running `svmheapdump` application using a command like `ps -C svmheapdump -o pid=` for Linux OS and `pgrep svmheapdump` for macOS. Copy the printed process ID, e.g. 100, and use it to send the signal to the running application:
```shell
=======
Open the 2nd terminal to get the process ID of the running `svmheapdump` application using a command like `ps -C svmheapdump -o pid=` for Linux OS and `pgrep svmheapdump` for macOS. Copy the printed process ID, e.g., 100, and use it to send the signal to the running application:
```
>>>>>>> 5dace0c6
kill -SIGUSR1 100
```
The heap dump will be available at the working directory while the application continues to run.

## Generate a Heap Dump from within a Java Application

The following Java example shows how a heap dump can be generated from within
a running Java application using `VMRuntime.dumpHeap()` after some condition is met.
The condition to generate a heap dump is provided as an option on the command line.
Save the code snippet below as _SVMHeapDumpAPI.java_.

```java
import java.io.File;
import java.io.FileOutputStream;
import java.io.IOException;
import java.text.DateFormat;
import java.util.Date;
import org.graalvm.nativeimage.VMRuntime;

public class SVMHeapDumpAPI {

    /**
     * @param args the command line arguments
     */
    public static void main(String[] args) {
        StringBuffer sb1 = new StringBuffer(100);
        sb1.append(DateFormat.getDateTimeInstance().format(new Date()));
        sb1.append(": Hello GraalVM native image developer. \nYour command line options are: ");
        String liveArg = "true";
        if (args.length > 0) {
            sb1.append(args[0]);
            System.out.println(sb1);
            if (args[0].equalsIgnoreCase("--heapdump")){
                if(args.length > 1 ) {
                  liveArg = args[1];
                }
                createHeapDump(Boolean.valueOf(liveArg));
            }
        } else {
            sb1.append("None");
            System.out.println(sb1);
        }
     }

    /**
     * Generate heap dump and save it into temp file
     */
     private static void createHeapDump(boolean live) {
     try {
         File file = File.createTempFile("SVMHeapDump-", ".hprof");
         VMRuntime.dumpHeap(file.getAbsolutePath(), live);
         System.out.println("  Heap dump created " + file.getAbsolutePath() + ", size: " + file.length());
     } catch (UnsupportedOperationException unsupported) {
         System.out.println("  Heap dump creation failed." + unsupported.getMessage());
     } catch (IOException ioe) {
         System.out.println("IO went wrong: " + ioe.getMessage());
     }
 }
}
```
The application creates some data to have something to dump, checks the command line
to see if heap dump has to be created, and then in method `createHeapDump()` creates
the actual heap dump, performing checks for file's existence.

<<<<<<< HEAD
#### Building a Native Image
In the next step, compile _SVMHeapDumpAPI.java_:
```shell
$JAVA_HOME/bin/javac SVMHeapDumpAPI.java
```
Then build a native executable:
```shell
=======
##### Build a native image
Compile _SVMHeapDumpAPI.java_:
```
$JAVA_HOME/bin/javac SVMHeapDumpAPI.java
```
Then build a native executable:
```
>>>>>>> 5dace0c6
$JAVA_HOME/bin/native-image SVMHeapDumpAPI
[svmheapdumpapi:41691]    classlist:     447.96 ms,  2.53 GB
[svmheapdumpapi:41691]        (cap):   2,105.64 ms,  2.53 GB
[svmheapdumpapi:41691]        setup:   3,010.19 ms,  2.53 GB
[svmheapdumpapi:41691]     (clinit):     178.51 ms,  2.61 GB
[svmheapdumpapi:41691]   (typeflow):   9,153.49 ms,  2.61 GB
[svmheapdumpapi:41691]    (objects):   9,170.40 ms,  2.61 GB
[svmheapdumpapi:41691]   (features):     347.67 ms,  2.61 GB
[svmheapdumpapi:41691]     analysis:  19,208.00 ms,  2.61 GB
[svmheapdumpapi:41691]     universe:     390.40 ms,  2.61 GB
[svmheapdumpapi:41691]      (parse):   1,519.70 ms,  2.63 GB
[svmheapdumpapi:41691]     (inline):   1,072.87 ms,  2.63 GB
[svmheapdumpapi:41691]    (compile):  36,028.90 ms,  2.61 GB
[svmheapdumpapi:41691]      compile:  40,595.67 ms,  2.61 GB
[svmheapdumpapi:41691]        image:   2,384.57 ms,  2.61 GB
[svmheapdumpapi:41691]        write:   3,161.35 ms,  2.63 GB
[svmheapdumpapi:41691]      [total]:  69,300.73 ms,  2.63 GB
```

When the command completes, the `svmheapdumpapi` executable is created in the current directory.

##### Run the application and check the heap dump
Now you can run your native image application and generate a heap dump from it
with the output similar to one below:
```shell
./svmheapdumpapi --heapdump
Sep 15, 2020, 4:06:36 PM: Hello GraalVM native image developer.
Your command line options are: --heapdump
  Heap dump created /var/folders/hw/s9d78jts67gdc8cfyq5fjcdm0000gp/T/SVMHeapDump-6437252222863577987.hprof, size: 8051959
```

The resulting heap dump can be then opened with the [VisualVM](https://www.graalvm.org/docs/tools/visualvm) tool like any other Java heap dump.<|MERGE_RESOLUTION|>--- conflicted
+++ resolved
@@ -68,15 +68,9 @@
     }
 }
 ```
-<<<<<<< HEAD
 #### Build a Native Image
 Compile SVMHeapDump.java as following:
 ```shell
-=======
-##### Build a native image
-Compile _SVMHeapDump.java_:
-```
->>>>>>> 5dace0c6
 $JAVA_HOME/bin/javac SVMHeapDump.java
 ```
 If you run it on `java`, you will see that it runs for 60 seconds then finishes.
@@ -121,13 +115,11 @@
 May 15, 2020, 4:28:14 PM: Thread started, it will run for 60 seconds
 ```
 
-<<<<<<< HEAD
-Open the 2nd terminal to get the process ID of the running `svmheapdump` application using a command like `ps -C svmheapdump -o pid=` for Linux OS and `pgrep svmheapdump` for macOS. Copy the printed process ID, e.g. 100, and use it to send the signal to the running application:
-```shell
-=======
-Open the 2nd terminal to get the process ID of the running `svmheapdump` application using a command like `ps -C svmheapdump -o pid=` for Linux OS and `pgrep svmheapdump` for macOS. Copy the printed process ID, e.g., 100, and use it to send the signal to the running application:
-```
->>>>>>> 5dace0c6
+Open the 2nd terminal to get the process ID of the running `svmheapdump`
+application using a command like `ps -C svmheapdump -o pid=` for Linux OS and
+`pgrep svmheapdump` for macOS. Copy the printed process ID, e.g. 100, and use it
+to send the signal to the running application:
+```shell
 kill -SIGUSR1 100
 ```
 The heap dump will be available at the working directory while the application continues to run.
@@ -192,7 +184,6 @@
 to see if heap dump has to be created, and then in method `createHeapDump()` creates
 the actual heap dump, performing checks for file's existence.
 
-<<<<<<< HEAD
 #### Building a Native Image
 In the next step, compile _SVMHeapDumpAPI.java_:
 ```shell
@@ -200,15 +191,6 @@
 ```
 Then build a native executable:
 ```shell
-=======
-##### Build a native image
-Compile _SVMHeapDumpAPI.java_:
-```
-$JAVA_HOME/bin/javac SVMHeapDumpAPI.java
-```
-Then build a native executable:
-```
->>>>>>> 5dace0c6
 $JAVA_HOME/bin/native-image SVMHeapDumpAPI
 [svmheapdumpapi:41691]    classlist:     447.96 ms,  2.53 GB
 [svmheapdumpapi:41691]        (cap):   2,105.64 ms,  2.53 GB
