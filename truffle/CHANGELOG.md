--- conflicted
+++ resolved
@@ -28,12 +28,9 @@
 * All `InteropException` subclasses now offer a new `create` factory method to provide a cause. This cause should only be used if user provided guest application code caused the problem.
 * The use of `InteropException.initCause` is now deprecated for performance reasons. Instead pass the cause when the `InteropException` is constructed. The method `initCause` will throw `UnsupportedOperationException` in future versions. Please validate all calls to `Throwable.initCause` for language or tool implementation code.
 * Added [TruffleFile.isSameFile](https://www.graalvm.org/truffle/javadoc/com/oracle/truffle/api/TruffleFile.html#isSameFile-com.oracle.truffle.api.TruffleFile-java.nio.file.LinkOption...-) method to test if two `TruffleFile`s refer to the same physical file.
-<<<<<<< HEAD
 * Added new `EncapsulatingNodeReference` class to lookup read and write the current encapsulating node. Deprecated encapsulating node methods in `NodeUtil`.
-=======
 * Added support for subclassing `DynamicObject` so that guest languages can directly base their object class hierarchy on it, add fields, and use `@ExportLibrary` on subclasses. Guest language object classes should implement `TruffleObject`.
 * Added new [DynamicObjectLibrary](https://www.graalvm.org/truffle/javadoc/com/oracle/truffle/api/object/DynamicObjectLibrary.html) API for accessing and mutating properties and the shape of `DynamicObject` instances. This is the recommended API from now on. Other, low-level property access APIs will be deprecated and removed in a future release.
->>>>>>> 626816c4
 
 ## Version 20.1.0
 * Added `@GenerateLibrary(dynamicDispatchEnabled = false)` that allows to disable dynamic dispatch semantics for a library. The default is `true`.
