--- conflicted
+++ resolved
@@ -372,14 +372,10 @@
         if (accessingKlass == null) {
             return true;
         }
-<<<<<<< HEAD
-        if (klass.isPublic() || klass.sameRuntimePackage(klass.getDefiningClassLoader(), accessingKlass)) {
-=======
         if (klass == accessingKlass) {
             return true;
         }
         if (klass.isPrimitive()) {
->>>>>>> e006b663
             return true;
         }
         EspressoContext context = accessingKlass.getContext();
@@ -1112,10 +1108,6 @@
         return name;
     }
 
-<<<<<<< HEAD
-    public boolean sameRuntimePackage(StaticObject classLoader, Klass other) {
-        return getDefiningClassLoader() == classLoader && this.getRuntimePackage().equals(other.getRuntimePackage());
-=======
     public boolean sameRuntimePackage(Klass other) {
         if (this.getDefiningClassLoader() != other.getDefiningClassLoader()) {
             return false;
@@ -1125,7 +1117,6 @@
         } else {
             return this.getRuntimePackage().equals(other.getRuntimePackage());
         }
->>>>>>> e006b663
     }
 
     // region jdwp-specific
