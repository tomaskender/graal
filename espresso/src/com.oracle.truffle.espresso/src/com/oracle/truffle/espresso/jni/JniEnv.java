--- conflicted
+++ resolved
@@ -51,16 +51,11 @@
 import com.oracle.truffle.api.interop.UnsupportedTypeException;
 import com.oracle.truffle.api.nodes.DirectCallNode;
 import com.oracle.truffle.espresso.EspressoLanguage;
-<<<<<<< HEAD
-import com.oracle.truffle.espresso.EspressoOptions.SpecCompliancyMode;
 import com.oracle.truffle.espresso.ffi.NativeSignature;
 import com.oracle.truffle.espresso.ffi.NativeType;
 import com.oracle.truffle.espresso.ffi.Pointer;
 import com.oracle.truffle.espresso.ffi.RawPointer;
 import com.oracle.truffle.espresso.ffi.nfi.NativeUtils;
-=======
-import com.oracle.truffle.espresso.Utils;
->>>>>>> dc757569
 import com.oracle.truffle.espresso.descriptors.ByteSequence;
 import com.oracle.truffle.espresso.descriptors.Signatures;
 import com.oracle.truffle.espresso.descriptors.Symbol;
@@ -684,193 +679,6 @@
 
     // region GetStatic*Field
 
-<<<<<<< HEAD
-    /**
-     * Converts a boxed value to a boolean.
-     * <p>
-     * In {@link SpecCompliancyMode#HOTSPOT HotSpot} compatibility-mode, the conversion is lax and
-     * will take the lower bits that fit in the primitive type or fill upper bits with 0. If the
-     * conversion is not possible, throws {@link EspressoError}.
-     *
-     * @param defaultIfNull if true and value is {@link StaticObject#isNull(StaticObject) guest
-     *            null}, the conversion will return the default value of the primitive type.
-     */
-    private boolean asBoolean(Object value, boolean defaultIfNull) {
-        if (value instanceof Boolean) {
-            return (boolean) value;
-        }
-        return tryBitwiseConversionToLong(value, defaultIfNull) != 0; // == 1?
-    }
-
-    /**
-     * Converts a boxed value to a byte.
-     * <p>
-     * In {@link SpecCompliancyMode#HOTSPOT HotSpot} compatibility-mode, the conversion is lax and
-     * will take the lower bits that fit in the primitive type or fill upper bits with 0. If the
-     * conversion is not possible, throws {@link EspressoError}.
-     *
-     * @param defaultIfNull if true and value is {@link StaticObject#isNull(StaticObject) guest
-     *            null}, the conversion will return the default value of the primitive type.
-     */
-    private byte asByte(Object value, boolean defaultIfNull) {
-        if (value instanceof Byte) {
-            return (byte) value;
-        }
-        return (byte) tryBitwiseConversionToLong(value, defaultIfNull);
-    }
-
-    /**
-     * Converts a boxed value to a short.
-     * <p>
-     * In {@link SpecCompliancyMode#HOTSPOT HotSpot} compatibility-mode, the conversion is lax and
-     * will take the lower bits that fit in the primitive type or fill upper bits with 0. If the
-     * conversion is not possible, throws {@link EspressoError}.
-     *
-     * @param defaultIfNull if true and value is {@link StaticObject#isNull(StaticObject) guest
-     *            null}, the conversion will return the default value of the primitive type.
-     */
-    private short asShort(Object value, boolean defaultIfNull) {
-        if (value instanceof Short) {
-            return (short) value;
-        }
-        return (short) tryBitwiseConversionToLong(value, defaultIfNull);
-    }
-
-    /**
-     * Converts a boxed value to a char.
-     * <p>
-     * In {@link SpecCompliancyMode#HOTSPOT HotSpot} compatibility-mode, the conversion is lax and
-     * will take the lower bits that fit in the primitive type or fill upper bits with 0. If the
-     * conversion is not possible, throws {@link EspressoError}.
-     *
-     * @param defaultIfNull if true and value is {@link StaticObject#isNull(StaticObject) guest
-     *            null}, the conversion will return the default value of the primitive type.
-     */
-    private char asChar(Object value, boolean defaultIfNull) {
-        if (value instanceof Character) {
-            return (char) value;
-        }
-        return (char) tryBitwiseConversionToLong(value, defaultIfNull);
-    }
-
-    /**
-     * Converts a boxed value to an int.
-     * <p>
-     * In {@link SpecCompliancyMode#HOTSPOT HotSpot} compatibility-mode, the conversion is lax and
-     * will take the lower bits that fit in the primitive type or fill upper bits with 0. If the
-     * conversion is not possible, throws {@link EspressoError}.
-     *
-     * @param defaultIfNull if true and value is {@link StaticObject#isNull(StaticObject) guest
-     *            null}, the conversion will return the default value of the primitive type.
-     */
-    private int asInt(Object value, boolean defaultIfNull) {
-        if (value instanceof Integer) {
-            return (int) value;
-        }
-        return (int) tryBitwiseConversionToLong(value, defaultIfNull);
-    }
-
-    /**
-     * Converts a boxed value to a float.
-     * <p>
-     * In {@link SpecCompliancyMode#HOTSPOT HotSpot} compatibility-mode, the conversion is lax and
-     * will take the lower bits that fit in the primitive type or fill upper bits with 0. If the
-     * conversion is not possible, throws {@link EspressoError}.
-     *
-     * @param defaultIfNull if true and value is {@link StaticObject#isNull(StaticObject) guest
-     *            null}, the conversion will return the default value of the primitive type.
-     */
-    private float asFloat(Object value, boolean defaultIfNull) {
-        if (value instanceof Float) {
-            return (float) value;
-        }
-        return Float.intBitsToFloat((int) tryBitwiseConversionToLong(value, defaultIfNull));
-    }
-
-    /**
-     * Converts a boxed value to a double.
-     * <p>
-     * In {@link SpecCompliancyMode#HOTSPOT HotSpot} compatibility-mode, the conversion is lax and
-     * will take the lower bits that fit in the primitive type or fill upper bits with 0. If the
-     * conversion is not possible, throws {@link EspressoError}.
-     *
-     * @param defaultIfNull if true and value is {@link StaticObject#isNull(StaticObject) guest
-     *            null}, the conversion will return the default value of the primitive type.
-     */
-    private double asDouble(Object value, boolean defaultIfNull) {
-        if (value instanceof Double) {
-            return (double) value;
-        }
-        return Double.longBitsToDouble(tryBitwiseConversionToLong(value, defaultIfNull));
-    }
-
-    /**
-     * Converts a boxed value to a long.
-     * <p>
-     * In {@link SpecCompliancyMode#HOTSPOT HotSpot} compatibility-mode, the conversion is lax and
-     * will take the lower bits that fit in the primitive type or fill upper bits with 0. If the
-     * conversion is not possible, throws {@link EspressoError}.
-     *
-     * @param defaultIfNull if true and value is {@link StaticObject#isNull(StaticObject) guest
-     *            null}, the conversion will return the default value of the primitive type.
-     */
-    private long asLong(Object value, boolean defaultIfNull) {
-        if (value instanceof Long) {
-            return (long) value;
-        }
-        return tryBitwiseConversionToLong(value, defaultIfNull);
-    }
-
-    /**
-     * Bitwise conversion from a boxed value to a long.
-     * <p>
-     * In {@link SpecCompliancyMode#HOTSPOT HotSpot} compatibility-mode, the conversion is lax and
-     * will fill the upper bits with 0. If the conversion is not possible, throws
-     * {@link EspressoError}.
-     *
-     * @param defaultIfNull if true and value is {@link StaticObject#isNull(StaticObject) guest
-     *            null}, the conversion will return the default value of the primitive type.
-     */
-    @TruffleBoundary
-    private long tryBitwiseConversionToLong(Object value, boolean defaultIfNull) {
-        if (getContext().SpecCompliancyMode == HOTSPOT) {
-            // @formatter:off
-            if (value instanceof Boolean) return ((boolean) value) ? 1 : 0;
-            if (value instanceof Byte) return (byte) value;
-            if (value instanceof Short) return (short) value;
-            if (value instanceof Character) return (char) value;
-            if (value instanceof Integer) return (int) value;
-            if (value instanceof Long) return (long) value;
-            if (value instanceof Float) return Float.floatToRawIntBits((float) value);
-            if (value instanceof Double) return Double.doubleToRawLongBits((double) value);
-            // @formatter:on
-            if (defaultIfNull) {
-                if (value instanceof StaticObject && StaticObject.isNull((StaticObject) value)) {
-                    return 0L;
-                }
-            }
-        }
-        throw EspressoError.shouldNotReachHere("Unexpected primitive value: " + value);
-    }
-
-    @TruffleBoundary
-    private StaticObject hotSpotMaybeNull(Object value) {
-        assert !(value instanceof StaticObject);
-        if (getContext().SpecCompliancyMode == HOTSPOT) {
-            return StaticObject.NULL;
-        }
-        throw EspressoError.shouldNotReachHere("Unexpected object:" + value);
-    }
-
-    private StaticObject asObject(Object value) {
-        if (value instanceof StaticObject) {
-            return (StaticObject) value;
-        }
-        return hotSpotMaybeNull(value);
-    }
-
-=======
->>>>>>> dc757569
     @JniImpl
     public @Host(Object.class) StaticObject GetStaticObjectField(@SuppressWarnings("unused") @Host(Class.class) StaticObject unused, @Handle(Field.class) long fieldId) {
         Field field = fieldIds.getObject(fieldId);
@@ -2955,12 +2763,8 @@
             throw e;
         }
 
-<<<<<<< HEAD
-        guestClass.setHiddenField(meta.HIDDEN_PROTECTION_DOMAIN, protectionDomain);
+        meta.HIDDEN_PROTECTION_DOMAIN.setHiddenObject(guestClass, protectionDomain);
         // FindClass should initialize the class.
-=======
-        meta.HIDDEN_PROTECTION_DOMAIN.setHiddenObject(guestClass, protectionDomain);
->>>>>>> dc757569
         guestClass.getMirrorKlass().safeInitialize();
 
         return guestClass;
