--- conflicted
+++ resolved
@@ -497,31 +497,21 @@
         return result;
     }
 
-    @Override
-<<<<<<< HEAD
-    public void emitDeoptimizeOn(Condition cond, DeoptAction action, Object deoptInfo) {
+
+    @Override
+    public void emitDeoptimizeOn(Condition cond, RiDeoptAction action, RiDeoptReason reason, Object deoptInfo) {
         assert cond != null;
         LIRDebugInfo info = state();
-        LabelRef stubEntry = createDeoptStub(action, info, deoptInfo);
+        LabelRef stubEntry = createDeoptStub(action, reason, info, deoptInfo);
         append(new BranchOp(cond, stubEntry, info));
     }
 
 
     @Override
-    public void emitDeoptimize(DeoptAction action, Object deoptInfo, long leafGraphId) {
+    public void emitDeoptimize(RiDeoptAction action, RiDeoptReason reason, Object deoptInfo, long leafGraphId) {
         LIRDebugInfo info = state(leafGraphId);
-        LabelRef stubEntry = createDeoptStub(action, info, deoptInfo);
+        LabelRef stubEntry = createDeoptStub(action, reason, info, deoptInfo);
         append(new JumpOp(stubEntry, info));
-=======
-    public void emitDeoptimizeOn(Condition cond, RiDeoptAction action, RiDeoptReason reason, Object deoptInfo) {
-        LIRDebugInfo info = state();
-        LabelRef stubEntry = createDeoptStub(action, reason, info, deoptInfo);
-        if (cond != null) {
-            append(new BranchOp(cond, stubEntry, info));
-        } else {
-            append(new JumpOp(stubEntry, info));
-        }
->>>>>>> 72b4b865
     }
 
     @Override
