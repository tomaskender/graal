/*
 * Copyright (c) 2012, Oracle and/or its affiliates. All rights reserved.
 * DO NOT ALTER OR REMOVE COPYRIGHT NOTICES OR THIS FILE HEADER.
 *
 * This code is free software; you can redistribute it and/or modify it
 * under the terms of the GNU General Public License version 2 only, as
 * published by the Free Software Foundation.
 *
 * This code is distributed in the hope that it will be useful, but WITHOUT
 * ANY WARRANTY; without even the implied warranty of MERCHANTABILITY or
 * FITNESS FOR A PARTICULAR PURPOSE.  See the GNU General Public License
 * version 2 for more details (a copy is included in the LICENSE file that
 * accompanied this code).
 *
 * You should have received a copy of the GNU General Public License version
 * 2 along with this work; if not, write to the Free Software Foundation,
 * Inc., 51 Franklin St, Fifth Floor, Boston, MA 02110-1301 USA.
 *
 * Please contact Oracle, 500 Oracle Parkway, Redwood Shores, CA 94065 USA
 * or visit www.oracle.com if you need additional information or have any
 * questions.
 */
package com.oracle.graal.hotspot;

import static com.oracle.graal.api.code.CodeUtil.*;
import static com.oracle.graal.nodes.StructuredGraph.*;

import java.lang.reflect.Modifier;
import java.util.concurrent.*;

import com.oracle.graal.api.code.*;
import com.oracle.graal.api.code.CallingConvention.*;
import com.oracle.graal.api.meta.*;
import com.oracle.graal.compiler.*;
import com.oracle.graal.debug.*;
import com.oracle.graal.debug.internal.*;
import com.oracle.graal.graph.*;
import com.oracle.graal.hotspot.meta.*;
import com.oracle.graal.nodes.*;
import com.oracle.graal.nodes.spi.*;
import com.oracle.graal.phases.*;
import com.oracle.graal.phases.common.*;

public final class CompilationTask implements Runnable, Comparable<CompilationTask> {

    public static final ThreadLocal<Boolean> withinEnqueue = new ThreadLocal<Boolean>() {

        @Override
        protected Boolean initialValue() {
            return Boolean.valueOf(Thread.currentThread() instanceof CompilerThread);
        }
    };

    private volatile boolean cancelled;
    private volatile boolean inProgress;

    private final HotSpotGraalRuntime graalRuntime;
    private final PhasePlan plan;
    private final OptimisticOptimizations optimisticOpts;
    private final HotSpotResolvedJavaMethod method;
    private final int entryBCI;
    private final int id;
    private final int priority;

    public static CompilationTask create(HotSpotGraalRuntime graalRuntime, PhasePlan plan, OptimisticOptimizations optimisticOpts, HotSpotResolvedJavaMethod method, int entryBCI, int id, int priority) {
        return new CompilationTask(graalRuntime, plan, optimisticOpts, method, entryBCI, id, priority);
    }

    private CompilationTask(HotSpotGraalRuntime graalRuntime, PhasePlan plan, OptimisticOptimizations optimisticOpts, HotSpotResolvedJavaMethod method, int entryBCI, int id, int priority) {
        this.graalRuntime = graalRuntime;
        this.plan = plan;
        this.method = method;
        this.optimisticOpts = optimisticOpts;
        this.entryBCI = entryBCI;
        this.id = id;
        this.priority = priority;
    }

    public ResolvedJavaMethod getMethod() {
        return method;
    }

    public int getPriority() {
        return priority;
    }

    public void cancel() {
        cancelled = true;
    }

    public boolean isInProgress() {
        return inProgress;
    }

    public boolean isCancelled() {
        return cancelled;
    }

    public int getEntryBCI() {
        return entryBCI;
    }

    public void run() {
        withinEnqueue.set(Boolean.FALSE);
        try {
            if (cancelled) {
                return;
            }
            inProgress = true;
            if (GraalOptions.DynamicCompilePriority) {
                int threadPriority = priority < GraalOptions.SlowQueueCutoff ? Thread.NORM_PRIORITY : Thread.MIN_PRIORITY;
                if (Thread.currentThread().getPriority() != threadPriority) {
                    Thread.currentThread().setPriority(threadPriority);
                }
            }
            runCompilation();
        } finally {
            if (method.currentTask() == this) {
                method.setCurrentTask(null);
            }
            graalRuntime.getCompilerToVM().clearQueuedForCompilation(method);
            inProgress = false;
            withinEnqueue.set(Boolean.TRUE);
        }
    }

    /**
     * Time spent in compilation.
     */
    public static final DebugTimer CompilationTime = Debug.timer("CompilationTime");

    public void runCompilation() {
        CompilationStatistics stats = CompilationStatistics.create(method, entryBCI != StructuredGraph.INVOCATION_ENTRY_BCI);
        try (TimerCloseable a = CompilationTime.start()) {
            final boolean printCompilation = GraalOptions.PrintCompilation && !TTY.isSuppressed();
            if (printCompilation) {
                TTY.println(String.format("%-6d Graal %-70s %-45s %-50s %s...", id, method.getDeclaringClass().getName(), method.getName(), method.getSignature(),
                                entryBCI == StructuredGraph.INVOCATION_ENTRY_BCI ? "" : "(OSR@" + entryBCI + ") "));
            }
            if (GraalOptions.HotSpotPrintCompilation) {
                printCompilation();
            }

            CompilationResult result = null;
            TTY.Filter filter = new TTY.Filter(GraalOptions.PrintFilter, method);
            long start = System.currentTimeMillis();
            try {
                result = Debug.scope("Compiling", new DebugDumpScope(String.valueOf(id), true), new Callable<CompilationResult>() {

                    @Override
                    public CompilationResult call() throws Exception {
                        graalRuntime.evictDeoptedGraphs();
                        Replacements replacements = graalRuntime.getReplacements();
                        StructuredGraph graph = replacements.getMethodSubstitution(method);
                        if (graph == null || entryBCI != INVOCATION_ENTRY_BCI) {
                            graph = new StructuredGraph(method, entryBCI);
                        } else {
                            // Compiling method substitution - must clone the graph
                            graph = graph.copy();
                        }
<<<<<<< HEAD
                        InliningUtil.InlinedBytecodes.add(method.getCodeSize());
                        return GraalCompiler.compileMethod(graalRuntime.getRuntime(), replacements, graalRuntime.getBackend(), graalRuntime.getTarget(), method, graph, graalRuntime.getCache(), plan,
                                        optimisticOpts, method.getSpeculationLog());
=======
                        InlinedBytecodes.add(method.getCodeSize());
                        HotSpotRuntime runtime = graalRuntime.getRuntime();
                        CallingConvention cc = getCallingConvention(runtime, Type.JavaCallee, graph.method(), false);
                        return GraalCompiler.compileGraph(graph, cc, method, runtime, replacements, graalRuntime.getBackend(), graalRuntime.getTarget(), graalRuntime.getCache(), plan, optimisticOpts,
                                        method.getSpeculationLog());
>>>>>>> 15ba0828
                    }
                });
            } finally {
                filter.remove();
                if (printCompilation) {
                    TTY.println(String.format("%-6d Graal %-70s %-45s %-50s | %4dms %5dB", id, "", "", "", System.currentTimeMillis() - start, (result != null ? result.getTargetCodeSize() : -1)));
                }
            }

            installMethod(result, null);
        } catch (BailoutException bailout) {
            Debug.metric("Bailouts").increment();
            if (GraalOptions.ExitVMOnBailout) {
                TTY.cachedOut.println(MetaUtil.format("Bailout in %H.%n(%p)", method));
                bailout.printStackTrace(TTY.cachedOut);
                System.exit(-1);
            } else if (GraalOptions.PrintBailout) {
                TTY.cachedOut.println(MetaUtil.format("Bailout in %H.%n(%p)", method));
                bailout.printStackTrace(TTY.cachedOut);
            }
        } catch (Throwable t) {
            if (GraalOptions.ExitVMOnException) {
                t.printStackTrace(TTY.cachedOut);
                System.exit(-1);
            }
        }
        stats.finish(method);
    }

    /**
     * Print a HotSpot-style compilation message to the console.
     */
    private void printCompilation() {
        final boolean isOSR = entryBCI != StructuredGraph.INVOCATION_ENTRY_BCI;
        final int mod = method.getModifiers();
        TTY.println(String.format("%7d %4d %c%c%c%c%c       %s %s(%d bytes)", 0, id, isOSR ? '%' : ' ', Modifier.isSynchronized(mod) ? 's' : ' ', ' ', ' ', Modifier.isNative(mod) ? 'n' : ' ',
                        MetaUtil.format("%H::%n(%p)", method), isOSR ? "@ " + entryBCI + " " : "", method.getCodeSize()));
    }

    private void installMethod(final CompilationResult compResult, final Graph graph) {
        Debug.scope("CodeInstall", new Object[]{new DebugDumpScope(String.valueOf(id), true), graalRuntime.getRuntime(), method}, new Runnable() {

            @Override
            public void run() {
                HotSpotInstalledCode installedCode = graalRuntime.getRuntime().installMethod(method, graph, entryBCI, compResult);
                if (Debug.isDumpEnabled()) {
                    Debug.dump(new Object[]{compResult, installedCode}, "After code installation");
                }
            }

        });
    }

    @Override
    public int compareTo(CompilationTask o) {
        if (priority < o.priority) {
            return -1;
        }
        if (priority > o.priority) {
            return 1;
        }
        return id < o.id ? -1 : (id > o.id ? 1 : 0);
    }

    @Override
    public String toString() {
        return "Compilation[id=" + id + ", prio=" + priority + " " + MetaUtil.format("%H.%n(%p)", method) + (entryBCI == StructuredGraph.INVOCATION_ENTRY_BCI ? "" : "@" + entryBCI) + "]";
    }
}<|MERGE_RESOLUTION|>--- conflicted
+++ resolved
@@ -158,17 +158,11 @@
                             // Compiling method substitution - must clone the graph
                             graph = graph.copy();
                         }
-<<<<<<< HEAD
                         InliningUtil.InlinedBytecodes.add(method.getCodeSize());
-                        return GraalCompiler.compileMethod(graalRuntime.getRuntime(), replacements, graalRuntime.getBackend(), graalRuntime.getTarget(), method, graph, graalRuntime.getCache(), plan,
-                                        optimisticOpts, method.getSpeculationLog());
-=======
-                        InlinedBytecodes.add(method.getCodeSize());
                         HotSpotRuntime runtime = graalRuntime.getRuntime();
                         CallingConvention cc = getCallingConvention(runtime, Type.JavaCallee, graph.method(), false);
                         return GraalCompiler.compileGraph(graph, cc, method, runtime, replacements, graalRuntime.getBackend(), graalRuntime.getTarget(), graalRuntime.getCache(), plan, optimisticOpts,
                                         method.getSpeculationLog());
->>>>>>> 15ba0828
                     }
                 });
             } finally {
